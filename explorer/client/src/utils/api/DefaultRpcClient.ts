// Copyright (c) 2022, Mysten Labs, Inc.
// SPDX-License-Identifier: Apache-2.0

import { JsonRpcProvider } from 'sui.js';

import { getEndpoint } from './rpcSetting';

<<<<<<< HEAD
const useLocal = false;
const LOCAL = 'http://127.0.0.1:5001';
const DEVNET = 'https://gateway.devnet.sui.io:9000';

let rpcUrl;
if (useLocal) rpcUrl = LOCAL;
else rpcUrl = tryGetRpcSetting() ?? DEVNET;

export const DefaultRpcClient = new JsonRpcProvider(rpcUrl);
=======
// TODO: Remove these types with SDK types
export type AddressBytes = number[];
export type AddressOwner = { AddressOwner: AddressBytes };

export type AnyVec = { vec: any[] };
export type JsonBytes = { bytes: number[] };

export const DefaultRpcClient = new JsonRpcProvider(getEndpoint());
>>>>>>> 954bccbb
<|MERGE_RESOLUTION|>--- conflicted
+++ resolved
@@ -5,23 +5,12 @@
 
 import { getEndpoint } from './rpcSetting';
 
-<<<<<<< HEAD
 const useLocal = false;
 const LOCAL = 'http://127.0.0.1:5001';
 const DEVNET = 'https://gateway.devnet.sui.io:9000';
 
 let rpcUrl;
 if (useLocal) rpcUrl = LOCAL;
-else rpcUrl = tryGetRpcSetting() ?? DEVNET;
+else rpcUrl = getEndpoint() ?? DEVNET;
 
-export const DefaultRpcClient = new JsonRpcProvider(rpcUrl);
-=======
-// TODO: Remove these types with SDK types
-export type AddressBytes = number[];
-export type AddressOwner = { AddressOwner: AddressBytes };
-
-export type AnyVec = { vec: any[] };
-export type JsonBytes = { bytes: number[] };
-
-export const DefaultRpcClient = new JsonRpcProvider(getEndpoint());
->>>>>>> 954bccbb
+export const DefaultRpcClient = new JsonRpcProvider(rpcUrl);