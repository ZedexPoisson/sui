--- conflicted
+++ resolved
@@ -70,14 +70,10 @@
             .key_pair();
         let pubx = secx.public_key_bytes();
         let sig = AuthoritySignature::new(&certificate.data, secx);
-<<<<<<< HEAD
-        certificate.auth_sign_info.signatures.push((pubx, sig));
-=======
         certificate
             .auth_sign_info
             .add_signature(sig, *pubx, &committee)
             .unwrap();
->>>>>>> e9d494e4
     }
     certificate
 }
