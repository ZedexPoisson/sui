--- conflicted
+++ resolved
@@ -4,13 +4,9 @@
 
 use std::collections::BTreeMap;
 
-<<<<<<< HEAD
+use roaring::RoaringBitmap;
+
 use crate::crypto::{get_key_pair, SuiKeypair};
-=======
-use roaring::RoaringBitmap;
-
-use crate::crypto::get_key_pair;
->>>>>>> e9d494e4
 
 use super::*;
 
@@ -135,13 +131,11 @@
         )
         .unwrap()
         .is_none());
-    let mut c = builder
+    let c = builder
         .append(v2.auth_sign_info.authority, v2.auth_sign_info.signature)
         .unwrap()
         .unwrap();
     assert!(c.verify(&committee).is_ok());
-    c.auth_sign_info.signatures.pop();
-    assert!(c.verify(&committee).is_err());
 
     let mut builder = SignatureAggregator::try_new(transaction, &committee).unwrap();
     assert!(builder
@@ -167,11 +161,11 @@
     for _ in 0..5 {
         let (_, sec) = get_key_pair();
         let sig = AuthoritySignature::new(&Foo("some data".to_string()), &sec);
-        signatures.push((*sec.public_key_bytes(), sig));
-        authorities.insert(*sec.public_key_bytes(), 1);
+        signatures.push((sec.public_key_bytes(), sig));
+        authorities.insert(sec.public_key_bytes(), 1);
     }
     let (_, sec) = get_key_pair();
-    authorities.insert(*sec.public_key_bytes(), 1);
+    authorities.insert(sec.public_key_bytes(), 1);
 
     let committee = Committee::new(0, authorities.clone()).unwrap();
     let quorum =
@@ -193,42 +187,7 @@
     );
 }
 
-#[test]
-fn test_add_signatures() {
-    let mut signatures: Vec<(AuthorityName, AuthoritySignature)> = Vec::new();
-    let mut authorities = BTreeMap::new();
-    let mut quorum = AuthorityStrongQuorumSignInfo::new(0);
-
-    for _ in 0..5 {
-        let (_, sec) = get_key_pair();
-        let sig = AuthoritySignature::new(&Foo("some data".to_string()), &sec);
-        signatures.push((*sec.public_key_bytes(), sig));
-        authorities.insert(*sec.public_key_bytes(), 1);
-    }
-
-    let committee = Committee::new(0, authorities.clone()).unwrap();
-
-    for (name, sig) in &signatures {
-        assert!(quorum.add_signature(*sig, *name, &committee).is_ok());
-    }
-
-    let sig_clone = signatures.clone();
-    let mut alphabetical_authorities = sig_clone
-        .iter()
-        .map(|(pubx, _)| pubx)
-        .collect::<Vec<&AuthorityName>>();
-    alphabetical_authorities.sort();
-
-    assert_eq!(
-        quorum
-            .authorities(&committee)
-            .collect::<SuiResult<Vec<&AuthorityName>>>()
-            .unwrap(),
-        alphabetical_authorities
-    );
-}
-
-fn get_obligation_input<T>(value: &T) -> (VerificationObligation, usize)
+fn get_obligation_input<T>(value: &T) -> (VerificationObligation<AggregateAuthoritySignature>, usize)
 where
     T: BcsSignable,
 {
@@ -238,7 +197,7 @@
     let mut sign_message: Vec<u8> = Vec::new();
     value.write(&mut sign_message);
     let idx = obligation.add_message(sign_message);
-    (obligation, idx)
+    (obligation, idx) 
 }
 
 #[test]
@@ -250,8 +209,8 @@
     for _ in 0..5 {
         let (_, sec) = get_key_pair();
         let sig = AuthoritySignature::new(&Foo("some data".to_string()), &sec);
-        authorities.insert(*sec.public_key_bytes(), 1);
-        signatures.push((*sec.public_key_bytes(), sig));
+        authorities.insert(sec.public_key_bytes(), 1);
+        signatures.push((sec.public_key_bytes(), sig));
     }
 
     let committee = Committee::new(0, authorities.clone()).unwrap();
@@ -260,9 +219,9 @@
     {
         let (_, sec) = get_key_pair();
         let sig = AuthoritySignature::new(&message, &sec);
-        let sigs_len = quorum.signatures.len();
-        quorum.signatures[sigs_len - 1] = sig;
-    }
+        quorum.signature.add_signature(sig).unwrap();
+    }
+
     let (mut obligation, idx) = get_obligation_input(&message);
     assert!(quorum
         .add_to_verification_obligation(&committee, &mut obligation, idx)
@@ -278,8 +237,8 @@
     for _ in 0..5 {
         let (_, sec) = get_key_pair();
         let sig = AuthoritySignature::new(&Foo("some data".to_string()), &sec);
-        authorities.insert(*sec.public_key_bytes(), 1);
-        signatures.push((*sec.public_key_bytes(), sig));
+        authorities.insert(sec.public_key_bytes(), 1);
+        signatures.push((sec.public_key_bytes(), sig));
     }
 
     let committee = Committee::new(0, authorities.clone()).unwrap();
@@ -300,69 +259,67 @@
     let message: messages_tests::Foo = Foo("some data".to_string());
     let mut signatures: Vec<(AuthorityName, AuthoritySignature)> = Vec::new();
     let mut authorities = BTreeMap::new();
+    for i in 0..5 {
+        let (_, sec) = get_key_pair();
+        let sig = AuthoritySignature::new(&Foo("some data".to_string()), &sec);
+        authorities.insert(sec.public_key_bytes(), 1);
+        if i < 3 {
+            signatures.push((sec.public_key_bytes(), sig));
+        }
+    }
+
+    signatures.sort_by_key(|k| k.0);
+
+    let committee = Committee::new(0, authorities.clone()).unwrap();
+    let mut quorum =
+        AuthorityStrongQuorumSignInfo::new_with_signatures(0, signatures, &committee).unwrap();
+
+    quorum.signers_map.insert(3);
+
+    let (mut obligation, idx) = get_obligation_input(&message);
+    assert!(quorum
+        .add_to_verification_obligation(&committee, &mut obligation, idx)
+        .is_err());
+}
+
+#[test]
+fn test_reject_reuse_signatures() {
+    let message: messages_tests::Foo = Foo("some data".to_string());
+    let mut signatures: Vec<(AuthorityName, AuthoritySignature)> = Vec::new();
+    let mut authorities = BTreeMap::new();
+    for i in 0..5 {
+        let (_, sec) = get_key_pair();
+        let sig = AuthoritySignature::new(&Foo("some data".to_string()), &sec);
+        authorities.insert(sec.public_key_bytes(), 1);
+        if i < 3 {
+            signatures.push((sec.public_key_bytes(), sig));
+        }
+    }
+
+    let committee = Committee::new(0, authorities.clone()).unwrap();
+    let quorum =
+        AuthorityStrongQuorumSignInfo::new_with_signatures(0, signatures, &committee).unwrap();
+
+    let (mut obligation, idx) = get_obligation_input(&message);
+    assert!(quorum
+        .add_to_verification_obligation(&committee, &mut obligation, idx)
+        .is_err());
+}
+
+#[test]
+fn test_empty_bitmap() {
+    let message: messages_tests::Foo = Foo("some data".to_string());
+    let mut signatures: Vec<(AuthorityName, AuthoritySignature)> = Vec::new();
+    let mut authorities = BTreeMap::new();
     for _ in 0..5 {
         let (_, sec) = get_key_pair();
         let sig = AuthoritySignature::new(&Foo("some data".to_string()), &sec);
-        authorities.insert(*sec.public_key_bytes(), 1);
-        signatures.push((*sec.public_key_bytes(), sig));
-    }
-
-    signatures.sort_by_key(|k| k.0);
-
-    let used_signatures: Vec<(AuthorityName, AuthoritySignature)> =
-        vec![signatures[0], signatures[1], signatures[2], signatures[3]];
+        authorities.insert(sec.public_key_bytes(), 1);
+        signatures.push((sec.public_key_bytes(), sig));
+    }
 
     let committee = Committee::new(0, authorities.clone()).unwrap();
     let mut quorum =
-        AuthorityStrongQuorumSignInfo::new_with_signatures(0, used_signatures, &committee).unwrap();
-
-    quorum.signers_map.insert(3);
-
-    let (mut obligation, idx) = get_obligation_input(&message);
-    assert!(quorum
-        .add_to_verification_obligation(&committee, &mut obligation, idx)
-        .is_ok());
-}
-
-#[test]
-fn test_reject_reuse_signatures() {
-    let message: messages_tests::Foo = Foo("some data".to_string());
-    let mut signatures: Vec<(AuthorityName, AuthoritySignature)> = Vec::new();
-    let mut authorities = BTreeMap::new();
-    for _ in 0..5 {
-        let (_, sec) = get_key_pair();
-        let sig = AuthoritySignature::new(&Foo("some data".to_string()), &sec);
-        authorities.insert(*sec.public_key_bytes(), 1);
-        signatures.push((*sec.public_key_bytes(), sig));
-    }
-
-    let used_signatures: Vec<(AuthorityName, AuthoritySignature)> =
-        vec![signatures[0], signatures[1], signatures[2], signatures[2]];
-
-    let committee = Committee::new(0, authorities.clone()).unwrap();
-    let quorum =
-        AuthorityStrongQuorumSignInfo::new_with_signatures(0, used_signatures, &committee).unwrap();
-
-    let (mut obligation, idx) = get_obligation_input(&message);
-    assert!(quorum
-        .add_to_verification_obligation(&committee, &mut obligation, idx)
-        .is_err());
-}
-
-#[test]
-fn test_empty_bitmap() {
-    let message: messages_tests::Foo = Foo("some data".to_string());
-    let mut signatures: Vec<(AuthorityName, AuthoritySignature)> = Vec::new();
-    let mut authorities = BTreeMap::new();
-    for _ in 0..5 {
-        let (_, sec) = get_key_pair();
-        let sig = AuthoritySignature::new(&Foo("some data".to_string()), &sec);
-        authorities.insert(*sec.public_key_bytes(), 1);
-        signatures.push((*sec.public_key_bytes(), sig));
-    }
-
-    let committee = Committee::new(0, authorities.clone()).unwrap();
-    let mut quorum =
         AuthorityStrongQuorumSignInfo::new_with_signatures(0, signatures, &committee).unwrap();
     quorum.signers_map = RoaringBitmap::new();
 
